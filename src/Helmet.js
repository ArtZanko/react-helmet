import React from "react";
import withSideEffect from "react-side-effect";
import deepEqual from "deep-equal";
import {
    TAG_NAMES,
    TAG_PROPERTIES,
    REACT_TAG_MAP
} from "./HelmetConstants.js";
import PlainComponent from "./PlainComponent";

const HELMET_ATTRIBUTE = "data-react-helmet";

const encodeSpecialCharacters = (str) => {
    return String(str)
            .replace(/&/g, "&amp;")
            .replace(/</g, "&lt;")
            .replace(/>/g, "&gt;")
            .replace(/"/g, "&quot;")
            .replace(/'/g, "&#x27;");
};

const getInnermostProperty = (propsList, property) => {
    for (const props of [...propsList].reverse()) {
        if (props[property]) {
            return props[property];
        }
    }

    return null;
};

const getTitleFromPropsList = (propsList) => {
    const innermostTitle = getInnermostProperty(propsList, "title");
    const innermostTemplate = getInnermostProperty(propsList, "titleTemplate");

    if (innermostTemplate && innermostTitle) {
        return innermostTemplate.replace(/\%s/g, innermostTitle);
    }

    return innermostTitle || "";
};

const getOnChangeClientState = (propsList) => {
    return getInnermostProperty(propsList, "onChangeClientState") || () => {};
};

const getBaseTagFromPropsList = (validTags, propsList) => {
    return propsList
        .filter(props => typeof props[TAG_NAMES.BASE] !== "undefined")
        .map(props => props[TAG_NAMES.BASE])
        .reverse()
        .reduce((innermostBaseTag, tag) => {
            if (!innermostBaseTag.length) {
                for (const attributeKey of Object.keys(tag)) {
                    const lowerCaseAttributeKey = attributeKey.toLowerCase();

                    if (validTags.indexOf(lowerCaseAttributeKey) !== -1) {
                        return innermostBaseTag.concat(tag);
                    }
                }
            }

            return innermostBaseTag;
        }, []);
};

const getTagsFromPropsList = (tagName, validTags, propsList) => {
    // Calculate list of tags, giving priority innermost component (end of the propslist)
    const approvedSeenTags = {};

    const tagList = propsList
        .filter(props => typeof props[tagName] !== "undefined")
        .map(props => props[tagName])
        .reverse()
        .reduce((approvedTags, instanceTags) => {
            const instanceSeenTags = {};

            instanceTags.filter(tag => {
                let validAttributeKey;
                for (const attributeKey of Object.keys(tag)) {
                    const lowerCaseAttributeKey = attributeKey.toLowerCase();

                    // Special rule with link tags, since rel and href are both valid tags, rel takes priority
                    if (validTags.indexOf(lowerCaseAttributeKey) !== -1
                        && !(validAttributeKey === TAG_PROPERTIES.REL && tag[validAttributeKey].toLowerCase() === "canonical")
                        && !(lowerCaseAttributeKey === TAG_PROPERTIES.REL && tag[lowerCaseAttributeKey].toLowerCase() === "stylesheet")) {
                        validAttributeKey = lowerCaseAttributeKey;
                    }
                    // Special case for innerHTML which doesn't work lowercased
                    if (validTags.includes(attributeKey) && Object.is(attributeKey, TAG_PROPERTIES.INNER_HTML)) {
                        validAttributeKey = attributeKey;
                    }
                }

                if (!validAttributeKey) {
                    return false;
                }

                const value = tag[validAttributeKey].toLowerCase();

                if (!approvedSeenTags[validAttributeKey]) {
                    approvedSeenTags[validAttributeKey] = {};
                }

                if (!instanceSeenTags[validAttributeKey]) {
                    instanceSeenTags[validAttributeKey] = {};
                }

                if (!approvedSeenTags[validAttributeKey][value]) {
                    instanceSeenTags[validAttributeKey][value] = true;
                    return true;
                }

                return false;
            })
            .reverse()
            .forEach(tag => approvedTags.push(tag));

            // Update seen tags with tags from this instance
            for (const attributeKey of Object.keys(instanceSeenTags)) {
                const tagUnion = {
                    ...approvedSeenTags[attributeKey],
                    ...instanceSeenTags[attributeKey]
                };

                approvedSeenTags[attributeKey] = tagUnion;
            }

            return approvedTags;
        }, [])
        .reverse();

    return tagList;
};

const updateTitle = title => {
    document.title = title || document.title;
};

const updateTags = (type, tags) => {
    const headElement = document.head || document.querySelector("head");
    const oldTags = [...headElement.querySelectorAll(`${type}[${HELMET_ATTRIBUTE}]`)];
    const newTags = [];
    let indexToDelete;

    if (tags && tags.length) {
        tags
        .forEach(tag => {
            const newElement = document.createElement(type);

            for (const attribute in tag) {
                if (tag.hasOwnProperty(attribute)) {
                    if (attribute === "innerHTML") {
                        newElement.innerHTML = tag.innerHTML;
                    } else {
                        newElement.setAttribute(attribute, tag[attribute]);
                    }
                }
            }

            newElement.setAttribute(HELMET_ATTRIBUTE, "true");

            // Remove a duplicate tag from domTagstoRemove, so it isn't cleared.
            if (oldTags.some((existingTag, index) => {
                indexToDelete = index;
                return newElement.isEqualNode(existingTag);
            })) {
                oldTags.splice(indexToDelete, 1);
            } else {
                newTags.push(newElement);
            }
        });
    }

    oldTags.forEach(tag => tag.parentNode.removeChild(tag));
    newTags.forEach(tag => headElement.appendChild(tag));

    return {
        oldTags,
        newTags
    };
};

const generateTitleAsString = (type, title) => {
    const stringifiedMarkup = `<${type} ${HELMET_ATTRIBUTE}="true">${encodeSpecialCharacters(title)}</${type}>`;

    return stringifiedMarkup;
};

const generateTagsAsString = (type, tags) => {
    const stringifiedMarkup = tags.map(tag => {
        const attributeHtml = Object.keys(tag)
            .map((attribute) => {
                if (attribute === "innerHTML") {
                    return "";
                }
                const encodedValue = encodeSpecialCharacters(tag[attribute]);
                return `${attribute}="${encodedValue}"`;
            })
            .join(" ");

<<<<<<< HEAD
        return `<${type} ${HELMET_ATTRIBUTE}="true" ${attributeHtml}${type === TAG_NAMES.SCRIPT ? `></${type}>` : `/>`}`;
=======
        const innerHTML = tag.innerHTML || "";

        return `<${type} ${HELMET_ATTRIBUTE}="true" ${attributeHtml}${Object.is(type, TAG_NAMES.SCRIPT) ? `>${innerHTML}</${type}>` : `/>`}`;
>>>>>>> 02088e3f
    }).join("");

    return stringifiedMarkup;
};

const generateTitleAsReactComponent = (type, title) => {
    // assigning into an array to define toString function on it
    const component = [
        React.createElement(
            TAG_NAMES.TITLE,
            {
                key: title,
                [HELMET_ATTRIBUTE]: true
            },
            title
        )
    ];

    return component;
};

const generateTagsAsReactComponent = (type, tags) => {
    /* eslint-disable react/display-name */
    const component = [...tags].map((tag, i) => {
        const mappedTag = {
            key: i,
            [HELMET_ATTRIBUTE]: true
        };

        Object.keys(tag).forEach((attribute) => {
            const mappedAttribute = REACT_TAG_MAP[attribute] || attribute;

            if (mappedAttribute === "innerHTML") {
                mappedTag.dangerouslySetInnerHTML = {__html: tag.innerHTML};
            } else {
                mappedTag[mappedAttribute] = tag[attribute];
            }
        });

        return React.createElement(type, mappedTag);
    });

    return component;
    /* eslint-enable react/display-name */
};

const getMethodsForTag = (type, tags) => ({
    toComponent: (type === TAG_NAMES.TITLE) ? () => generateTitleAsReactComponent(type, tags) : () => generateTagsAsReactComponent(type, tags),
    toString: (type === TAG_NAMES.TITLE) ? () => generateTitleAsString(type, tags) : () => generateTagsAsString(type, tags)
});

const mapStateOnServer = ({title, baseTag, metaTags, linkTags, scriptTags}) => ({
    title: getMethodsForTag(TAG_NAMES.TITLE, title),
    base: getMethodsForTag(TAG_NAMES.BASE, baseTag),
    meta: getMethodsForTag(TAG_NAMES.META, metaTags),
    link: getMethodsForTag(TAG_NAMES.LINK, linkTags),
    script: getMethodsForTag(TAG_NAMES.SCRIPT, scriptTags)
});

const Helmet = (Component) => {
    /* eslint-disable react/no-multi-comp */
    class HelmetWrapper extends React.Component {
        /**
         * @param {String} title: "Title"
         * @param {Function} onChangeClientState: "(newState) => console.log(newState)"
         * @param {String} titleTemplate: "MySite.com - %s"
         * @param {Object} base: {"target": "_blank", "href": "http://mysite.com/"}
         * @param {Array} meta: [{"name": "description", "content": "Test description"}]
         * @param {Array} link: [{"rel": "canonical", "href": "http://mysite.com/example"}]
         * @param {Array} script: [{"src": "http://mysite.com/js/test.js", "type": "text/javascript"}]
         */
        static propTypes = {
            title: React.PropTypes.string,
            onChangeClientState: React.PropTypes.func,
            titleTemplate: React.PropTypes.string,
            base: React.PropTypes.object,
            meta: React.PropTypes.arrayOf(React.PropTypes.object),
            link: React.PropTypes.arrayOf(React.PropTypes.object),
            script: React.PropTypes.arrayOf(React.PropTypes.object)
        }

        shouldComponentUpdate(nextProps) {
            return !deepEqual(this.props, nextProps);
        }

        static peek = Component.peek
        static rewind = () => {
            let mappedState = Component.rewind();
            if (!mappedState) {
                // provide fallback if mappedState is undefined
                mappedState = mapStateOnServer({
                    title: "",
                    baseTag: [],
                    metaTags: [],
                    linkTags: [],
                    scriptTags: []
                });
            }

            return mappedState;
        }

        static set canUseDOM(canUseDOM) {
            Component.canUseDOM = canUseDOM;
        }

        render() {
            return <Component {...this.props} />;
        }
    }
    /* eslint-enable react/no-multi-comp */

    return HelmetWrapper;
};

const reducePropsToState = (propsList) => ({
    title: getTitleFromPropsList(propsList),
    onChangeClientState: getOnChangeClientState(propsList),
    baseTag: getBaseTagFromPropsList([TAG_PROPERTIES.HREF], propsList),
    metaTags: getTagsFromPropsList(TAG_NAMES.META, [TAG_PROPERTIES.NAME, TAG_PROPERTIES.CHARSET, TAG_PROPERTIES.HTTPEQUIV, TAG_PROPERTIES.PROPERTY], propsList),
    linkTags: getTagsFromPropsList(TAG_NAMES.LINK, [TAG_PROPERTIES.REL, TAG_PROPERTIES.HREF], propsList),
    scriptTags: getTagsFromPropsList(TAG_NAMES.SCRIPT, [TAG_PROPERTIES.SRC, TAG_PROPERTIES.INNER_HTML, TAG_PROPERTIES.NAME], propsList)
});

const handleClientStateChange = (newState) => {
    const {title, baseTag, metaTags, linkTags, scriptTags, onChangeClientState} = newState;

    updateTitle(title);

    const tagUpdates = {
        scriptTags: updateTags(TAG_NAMES.SCRIPT, scriptTags),
        linkTags: updateTags(TAG_NAMES.LINK, linkTags),
        metaTags: updateTags(TAG_NAMES.META, metaTags),
        baseTag: updateTags(TAG_NAMES.BASE, baseTag)
    };

    const addedTags = {};
    const removedTags = {};

    Object.keys(tagUpdates).forEach(tagType => {
        const {newTags, oldTags} = tagUpdates[tagType];

        if (newTags.length) {
            addedTags[tagType] = newTags;
        }
        if (oldTags.length) {
            removedTags[tagType] = tagUpdates[tagType].oldTags;
        }
    });

    onChangeClientState(newState, addedTags, removedTags);
};

const SideEffect = withSideEffect(
    reducePropsToState,
    handleClientStateChange,
    mapStateOnServer
);

// PlainComponent is used to be a blank component decorated by react-side-effect
export default Helmet(SideEffect(PlainComponent));<|MERGE_RESOLUTION|>--- conflicted
+++ resolved
@@ -87,7 +87,7 @@
                         validAttributeKey = lowerCaseAttributeKey;
                     }
                     // Special case for innerHTML which doesn't work lowercased
-                    if (validTags.includes(attributeKey) && Object.is(attributeKey, TAG_PROPERTIES.INNER_HTML)) {
+                    if (validTags.indexOf(attributeKey) !== -1 && attributeKey === TAG_PROPERTIES.INNER_HTML) {
                         validAttributeKey = attributeKey;
                     }
                 }
@@ -199,13 +199,9 @@
             })
             .join(" ");
 
-<<<<<<< HEAD
-        return `<${type} ${HELMET_ATTRIBUTE}="true" ${attributeHtml}${type === TAG_NAMES.SCRIPT ? `></${type}>` : `/>`}`;
-=======
         const innerHTML = tag.innerHTML || "";
 
-        return `<${type} ${HELMET_ATTRIBUTE}="true" ${attributeHtml}${Object.is(type, TAG_NAMES.SCRIPT) ? `>${innerHTML}</${type}>` : `/>`}`;
->>>>>>> 02088e3f
+        return `<${type} ${HELMET_ATTRIBUTE}="true" ${attributeHtml}${type === TAG_NAMES.SCRIPT ? `>${innerHTML}</${type}>` : `/>`}`;
     }).join("");
 
     return stringifiedMarkup;
