--- conflicted
+++ resolved
@@ -832,14 +832,9 @@
                 expect(existingTags).to.not.equal(undefined);
 
                 const filteredTags = [].slice.call(existingTags).filter((tag) => {
-<<<<<<< HEAD
                     return (tag.getAttribute("src") === "http://localhost/test.js" && tag.getAttribute("type") === "text/javascript") ||
-                        (tag.getAttribute("src") === "http://localhost/test2.js" && tag.getAttribute("type") === "text/javascript");
-=======
-                    return (Object.is(tag.getAttribute("src"), "http://localhost/test.js") && Object.is(tag.getAttribute("type"), "text/javascript")) ||
-                        (Object.is(tag.getAttribute("src"), "http://localhost/test2.js") && Object.is(tag.getAttribute("type"), "text/javascript")) ||
-                        (Object.is(tag.getAttribute("type"), "application/ld+json") && Object.is(tag.innerHTML, scriptInnerHTML));
->>>>>>> 02088e3f
+                        (tag.getAttribute("src") === "http://localhost/test2.js" && tag.getAttribute("type") === "text/javascript") ||
+                        (tag.getAttribute("type") === "application/ld+json" && tag.innerHTML === scriptInnerHTML);
                 });
 
                 expect(filteredTags.length).to.be.at.least(3);
